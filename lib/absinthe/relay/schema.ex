--- conflicted
+++ resolved
@@ -1,17 +1,8 @@
 defmodule Absinthe.Relay.Schema do
 
-<<<<<<< HEAD
-  defmacro __using__(opts) do
-    type_modules = Keyword.get(opts, :type_modules, [])
-    quote do
-      use Absinthe.Schema, type_modules: [
-        Absinthe.Relay.Connection
-      ] ++ unquote(type_modules)
-=======
   defmacro __using__(_opts) do
     quote do
       use Absinthe.Schema, except: [resolve: 1]
->>>>>>> bb68199b
 
       import Absinthe.Relay.Node, only: :macros
 
