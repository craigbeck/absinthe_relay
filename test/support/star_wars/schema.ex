# Derived from the "Star Wars" Relay example as of this commit:
# https://github.com/facebook/relay/commit/841b169a192394c3650d5264cf95a230f89acb66
#
# This file provided by Facebook is for non-commercial testing and evaluation
# purposes only.  Facebook reserves all rights not expressly granted.
# THE SOFTWARE IS PROVIDED "AS IS", WITHOUT WARRANTY OF ANY KIND, EXPRESS OR
# IMPLIED, INCLUDING BUT NOT LIMITED TO THE WARRANTIES OF MERCHANTABILITY,
# FITNESS FOR A PARTICULAR PURPOSE AND NONINFRINGEMENT. IN NO EVENT SHALL
# FACEBOOK BE LIABLE FOR ANY CLAIM, DAMAGES OR OTHER LIABILITY, WHETHER IN AN
# ACTION OF CONTRACT, TORT OR OTHERWISE, ARISING FROM, OUT OF OR IN
# CONNECTION WITH THE SOFTWARE OR THE USE OR OTHER DEALINGS IN THE SOFTWARE.
#
#
# Using our shorthand to describe type systems,
# the type system for our example will be the following:
#
# interface Node {
#   id: ID!
# }
#
# type Faction : Node {
#   id: ID!
#   name: String
#   ships: ShipConnection
# }
#
# type Ship : Node {
#   id: ID!
#   name: String
# }
#
# type ShipConnection {
#   edges: [ShipEdge]
#   pageInfo: PageInfo!
# }
#
# type ShipEdge {
#   cursor: String!
#   node: Ship
# }
#
# type PageInfo {
#   hasNextPage: Boolean!
#   hasPreviousPage: Boolean!
#   startCursor: String
#   endCursor: String
# }
#
# type Query {
#   rebels: Faction
#   empire: Faction
#   node(id: ID!): Node
# }
#
# input IntroduceShipInput {
#   clientMutationId: string!
#   shipName: string!
#   factionId: ID!
# }
#
# input IntroduceShipPayload {
#   clientMutationId: string!
#   ship: Ship
#   faction: Faction
# }
#
# type Mutation {
#   introduceShip(input IntroduceShipInput!): IntroduceShipPayload
# }

defmodule StarWars.Schema do

  alias StarWars.Database
  use Absinthe.Relay.Schema

<<<<<<< HEAD
  alias Absinthe.Type
  alias Absinthe.Relay.Node
  alias Absinthe.Relay.Connection

  def query do
    %Type.Object{
      fields: fields(
        rebels: [
          type: :faction,
          resolve: fn
            _, _ ->
              Database.get_rebels()
          end
        ],
        empire: [
          type: :faction,
          resolve: fn
            _, _ ->
              Database.get_empire()
          end
        ],
        node: Node.field(fn
          %{type: node_type, id: id}, _ ->
            Database.get(node_type, id)
          _, _ ->
            {:ok, nil}
        end)
      )
    }
=======

  query do

    field :rebels, :faction do
      resolve fn
        _, _ ->
          Database.get_rebels()
      end
    end

    field :empire, :faction do
      resolve fn
        _, _ ->
          Database.get_empire()
      end
    end

    node field do
      resolve fn
        %{type: node_type, id: id}, _ ->
          Database.get(node_type, id)
        _, _ ->
          {:ok, nil}
      end
    end

  end

  @desc "A ship in the Star Wars saga"
  node object :ship do

    @desc "The name of the ship."
    field :name, :string

>>>>>>> bb68199b
  end

  node interface do
    resolve_type fn
      %{ships: _}, _ ->
        :faction
      _, _ ->
        :ship
    end
  end

<<<<<<< HEAD
  @absinthe :type
  def ship_connection do
    Connection.type(:ship)
  end

  def node_type_resolver(%{ships: _}, _), do: :faction
  def node_type_resolver(_, _), do: :ship

  @absinthe :type
  def faction do
    %Type.Object{
      description: "A faction in the Star Wars saga",
      fields: fields(
        id: Node.global_id_field(:faction),
        name: [type: :string, description: "The name of the faction"],
        ships: [
          type: :ship_connection,
          description: "The ships used by the faction.",
          args: Connection.args,
          resolve: fn
            resolve_args, %{source: faction} ->
              IO.inspect(faction: faction)
              Connection.from_list(
                Enum.map(faction.ships, fn
                  id ->
                    with {:ok, id} <- Database.get(:ship, id), do: id
                end),
                resolve_args
              )
          end
        ]
      ),
      interfaces: [:node]
    }
  end

=======
  @desc "A faction in the Star Wars saga"
  node object :faction do

    @desc "The name of the faction"
    field :name, :string

    @desc "The ships used by the faction."
    field :ships, :ship_connection

  end

  object :ship_connection do
    # ...
  end

>>>>>>> bb68199b
end<|MERGE_RESOLUTION|>--- conflicted
+++ resolved
@@ -73,38 +73,6 @@
   alias StarWars.Database
   use Absinthe.Relay.Schema
 
-<<<<<<< HEAD
-  alias Absinthe.Type
-  alias Absinthe.Relay.Node
-  alias Absinthe.Relay.Connection
-
-  def query do
-    %Type.Object{
-      fields: fields(
-        rebels: [
-          type: :faction,
-          resolve: fn
-            _, _ ->
-              Database.get_rebels()
-          end
-        ],
-        empire: [
-          type: :faction,
-          resolve: fn
-            _, _ ->
-              Database.get_empire()
-          end
-        ],
-        node: Node.field(fn
-          %{type: node_type, id: id}, _ ->
-            Database.get(node_type, id)
-          _, _ ->
-            {:ok, nil}
-        end)
-      )
-    }
-=======
-
   query do
 
     field :rebels, :faction do
@@ -138,7 +106,6 @@
     @desc "The name of the ship."
     field :name, :string
 
->>>>>>> bb68199b
   end
 
   node interface do
@@ -150,44 +117,6 @@
     end
   end
 
-<<<<<<< HEAD
-  @absinthe :type
-  def ship_connection do
-    Connection.type(:ship)
-  end
-
-  def node_type_resolver(%{ships: _}, _), do: :faction
-  def node_type_resolver(_, _), do: :ship
-
-  @absinthe :type
-  def faction do
-    %Type.Object{
-      description: "A faction in the Star Wars saga",
-      fields: fields(
-        id: Node.global_id_field(:faction),
-        name: [type: :string, description: "The name of the faction"],
-        ships: [
-          type: :ship_connection,
-          description: "The ships used by the faction.",
-          args: Connection.args,
-          resolve: fn
-            resolve_args, %{source: faction} ->
-              IO.inspect(faction: faction)
-              Connection.from_list(
-                Enum.map(faction.ships, fn
-                  id ->
-                    with {:ok, id} <- Database.get(:ship, id), do: id
-                end),
-                resolve_args
-              )
-          end
-        ]
-      ),
-      interfaces: [:node]
-    }
-  end
-
-=======
   @desc "A faction in the Star Wars saga"
   node object :faction do
 
@@ -195,13 +124,23 @@
     field :name, :string
 
     @desc "The ships used by the faction."
-    field :ships, :ship_connection
+    connection field :ships, :ship_connection do
+      resolve fn
+        resolve_args, %{source: faction} ->
+          # TODO: Better syntax?
+          Connection.from_list(
+            Enum.map(faction.ships, fn
+              id ->
+                with {:ok, id} <- Database.get(:ship, id), do: id
+            end),
+            resolve_args
+          )
+      end
+    end
 
   end
 
-  object :ship_connection do
-    # ...
-  end
+  connection object :ship_connection, :ship
+  # TODO: Edge type?
 
->>>>>>> bb68199b
 end